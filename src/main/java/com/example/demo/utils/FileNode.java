package com.example.demo.utils;

import lombok.Getter;
import lombok.Setter;

import java.util.ArrayList;
import java.util.List;

/**
 * Represents a node in the repository file tree.
 * Can be either a file or a directory.
 *
 * NOTE: This is a plain POJO and must NOT be a Spring bean.
 */
public class FileNode {
    /**
     * Relative or absolute path of the file or directory
     */
    @Getter
    private final String path;

    /**
     * Whether this node represents a file (true) or directory (false)
     */
    @Getter
    private final boolean isFile;

    /**
     * Parent node (null for root)
     */
    @Getter
    private final FileNode parent;

    /**
     * Child nodes (empty for files)
     */
    @Getter
    private final List<FileNode> children = new ArrayList<>();

    /**
     * File content (only populated when needed)
     */
    @Getter @Setter
    private String content;

    /**
     * File summary generated during evaluation
     */
    @Getter @Setter
    private String summary;

    /**
     * Number of lines in the file
     */
    @Getter @Setter
    private int lineCount;

    /**
     * The programming language of the file
     */
    @Getter @Setter
    private String language;

    /**
     * Create a new file node
     *
     * @param path Relative/absolute path
     * @param isFile Whether this is a file (true) or directory (false)
     * @param parent Parent node (null for root)
     */
    public FileNode(String path, boolean isFile, FileNode parent) {
        this.path = path;
        this.isFile = isFile;
        this.parent = parent;
    }

    /**
     * Add a child node to this directory node
     */
    public void addChild(FileNode childNode) {
        if (isFile) {
            throw new IllegalStateException("Cannot add children to a file node");
        }
        children.add(childNode);
    }

    /**
     * Get the file name without path
     */
    public String getName() {
        int lastSeparator = Math.max(path.lastIndexOf('/'), path.lastIndexOf('\\'));
        return lastSeparator >= 0 ? path.substring(lastSeparator + 1) : path;
    }

    /**
     * Get the file extension (without the dot) or empty string if none
     */
    public String getExtension() {
        if (!isFile) return "";
        String name = getName();
        int dotIndex = name.lastIndexOf('.');
        if (dotIndex == -1 || dotIndex == name.length() - 1) {
            return "";
        }
        return name.substring(dotIndex + 1);
    }

    public boolean isSourceCode() {
        if (!isFile) return false;
        String ext = getExtension().toLowerCase();
        return ext.equals("java") || ext.equals("py") || ext.equals("js") || ext.equals("ts")
                || ext.equals("jsx") || ext.equals("tsx") || ext.equals("html") || ext.equals("css")
                || ext.equals("go") || ext.equals("cs") || ext.equals("php") || ext.equals("rb");
    }

<<<<<<< HEAD

    /**
     * Get the normalized relative path of this node.
     * Assumes 'path' is relative to the root of the repo.
     */
    public String getRelativePath() {
        return normalize(path);
    }

    private static String normalize(String p) {
        if (p == null) return "";
        String n = p.replace('\\', '/').trim();
        if (n.startsWith("./")) n = n.substring(2);
        if (n.startsWith("/")) n = n.substring(1);
        if (n.endsWith("/") && n.length() > 1) n = n.substring(0, n.length() - 1);
        return n;
    }



=======
>>>>>>> 99fc96f1
    public boolean isConfigFile() {
        if (!isFile) return false;
        String name = getName().toLowerCase();
        return name.equals("pom.xml") ||
                name.equals("build.gradle") ||
                name.equals("package.json") ||
                name.equals("webpack.config.js") ||
                name.equals(".gitignore") ||
                name.equals("dockerfile") ||
                name.endsWith(".yaml") || name.endsWith(".yml") ||
                name.endsWith(".properties") || name.endsWith(".xml") ||
                name.endsWith(".json") || name.endsWith(".toml") || name.endsWith(".ini");
    }

    public boolean isDocumentation() {
        if (!isFile) return false;
        String name = getName().toLowerCase();
        String ext = getExtension().toLowerCase();
        return name.equals("readme.md") || name.startsWith("readme.") ||
                name.equals("contributing.md") ||
                name.equals("license") || name.equals("license.md") || name.equals("license.txt") ||
                ext.equals("md") || ext.equals("txt") ||
                path.toLowerCase().contains("doc/") || path.toLowerCase().contains("docs/");
    }

    /**
     * Get the depth of this node in the tree (0 = root)
     */
    public int getDepth() {
        if (parent == null) return 0;
        return parent.getDepth() + 1;
    }

    @Override
    public String toString() {
        return (isFile ? "File: " : "Dir: ") + path;
    }
}<|MERGE_RESOLUTION|>--- conflicted
+++ resolved
@@ -113,7 +113,6 @@
                 || ext.equals("go") || ext.equals("cs") || ext.equals("php") || ext.equals("rb");
     }
 
-<<<<<<< HEAD
 
     /**
      * Get the normalized relative path of this node.
@@ -133,9 +132,6 @@
     }
 
 
-
-=======
->>>>>>> 99fc96f1
     public boolean isConfigFile() {
         if (!isFile) return false;
         String name = getName().toLowerCase();
