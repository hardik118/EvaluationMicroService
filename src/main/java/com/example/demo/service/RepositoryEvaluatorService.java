--- conflicted
+++ resolved
@@ -30,10 +30,7 @@
 @Service
 public class RepositoryEvaluatorService {
 
-<<<<<<< HEAD
-=======
-    private final ProducerFactory<?, ?> producerFactory;
->>>>>>> 99fc96f1
+
     private final DependencyCheckAnalyzer dependencyCheckAnalyzer;
     private final GitUtils gitService;
     private final FeedbackProducer feedbackProducer;
@@ -45,12 +42,10 @@
     // Delegate file-level evaluations to a dedicated service
     @Autowired
     private     EvaluationService evaluationService;
-<<<<<<< HEAD
 
     @Autowired
     private   SummaryService summaryService;
-=======
->>>>>>> 99fc96f1
+
 
 
 
@@ -64,13 +59,8 @@
     private final Object rlLock = new Object();
     private double rlTokens;
     private long rlLastRefillMs;
-<<<<<<< HEAD
     private final ProjectStorageService projectStorageService;
-=======
-
-    @Autowired
-    private ProjectStorageService projectStorageService;
->>>>>>> 99fc96f1
+
 
     public RepositoryEvaluatorService(
             GitUtils gitService,
@@ -78,7 +68,6 @@
             ProducerFactory<?, ?> producerFactory,
             DependencyCheckAnalyzer dependencyCheckAnalyzer,
             ProjectService projectService,
-<<<<<<< HEAD
             GroqClient groqClient,ProjectStorageService  projectStorageService
     ) {
         this.gitService = gitService;
@@ -87,16 +76,7 @@
         this.projectService = projectService;
         this.groqClient = groqClient;
         this.projectStorageService = projectStorageService;
-=======
-            GroqClient groqClient
-    ) {
-        this.gitService = gitService;
-        this.feedbackProducer = feedbackProducer;
-        this.producerFactory = producerFactory;
-        this.dependencyCheckAnalyzer = dependencyCheckAnalyzer;
-        this.projectService = projectService;
-        this.groqClient = groqClient;
->>>>>>> 99fc96f1
+
     }
 
 
@@ -123,11 +103,9 @@
                 throw new IllegalStateException("Cloned path is not a directory on disk: " + repoPath.toAbsolutePath());
             }
 
-<<<<<<< HEAD
+
             EvaluationResult evaluationResult = evaluateRepository(repoPath, submissionId,  UserIntent);
-=======
-            EvaluationResult evaluationResult = evaluateRepository(repoPath, submissionId);
->>>>>>> 99fc96f1
+
             log.info("Evaluation result ready for submissionId={}", submissionId);
             feedbackProducer.produceFeedback(evaluationResult);
 
@@ -150,14 +128,7 @@
      */
     public EvaluationResult evaluateRepository(Path repoPath, Long submissionId, String UserIntent) {
         try {
-<<<<<<< HEAD
-
-=======
-            ProgressLog.write("evaluation.start", Map.of(
-                    "submissionId", submissionId,
-                    "repoPath", String.valueOf(repoPath))
-            );
->>>>>>> 99fc96f1
+
             log.info("Starting evaluation of repository at {}", repoPath);
 
             Optional<Project> newProject = projectService.findBySubmissionId(submissionId);
@@ -179,28 +150,11 @@
             // Build evaluation context from DB
             EvaluationContext context = EvaluationContext.fromRepoPath(repoPath, project, projectStorageService);
             log.info("\n{}", context.toPrettyString(25));
-<<<<<<< HEAD
+
 
             // Submit files for evaluation via EvaluationService (returns futures)
             Map<String, Future<Map<String, List<IssueItem>>>> futureResults =
                     evaluationService.submitFilesForEvaluation(repoTree, context, repoPath,submissionId);
-=======
-            ProgressLog.write("evaluation.context", context.debugSnapshot());
-
-            // Submit files for evaluation via EvaluationService (returns futures)
-            Map<String, Future<List<IssueItem>>> futureResults =
-                    evaluationService.submitFilesForEvaluation(repoTree, context,repoPath);
-
-
-// Define output folder to store result files
-            Path evaluationOutputDir = Paths.get("evaluation-results");
-
-// Timeout seconds, e.g. 60 seconds
-            int evaluationTimeoutSeconds = 60;
-
-// Save the results in separate .txt files inside evaluation-results folder
-            evaluationService.saveEvaluationResultsToFiles(futureResults, evaluationOutputDir, evaluationTimeoutSeconds);
->>>>>>> 99fc96f1
 
 
             // Aggregate results
@@ -212,7 +166,6 @@
             processEvaluationResults(futureResults, errors, improvements, thingsDoneRight);
 
             // Generate overall assessment (optional higher-level summary)
-<<<<<<< HEAD
             List<String> generalComments = generateOverallAssessment(submissionId, UserIntent , repoTree);
 
             // Final structured result
@@ -221,30 +174,6 @@
         } catch (Exception e) {
             log.error("Error evaluating repository", e);
 
-=======
-            List<String> generalComments = generateOverallAssessment(context);
-
-            // Final structured result
-            EvaluationResult result = new EvaluationResult(submissionId, errors, improvements, thingsDoneRight, generalComments);
-
-            // Log summary to process log
-            Map<String, Object> summary = new LinkedHashMap<>();
-            summary.put("submissionId", submissionId);
-            summary.put("filesEvaluated", futureResults.size());
-            summary.put("errorsCount", errors.values().stream().mapToInt(List::size).sum());
-            summary.put("improvementsCount", improvements.values().stream().mapToInt(List::size).sum());
-            summary.put("thingsDoneRightCount", thingsDoneRight.values().stream().mapToInt(List::size).sum());
-            ProgressLog.write("evaluation.summary", summary);
-
-            return result;
-
-        } catch (Exception e) {
-            log.error("Error evaluating repository", e);
-            ProgressLog.write("evaluation.error", Map.of(
-                    "submissionId", submissionId,
-                    "error", String.valueOf(e))
-            );
->>>>>>> 99fc96f1
             throw new RuntimeException("Failed to evaluate repository", e);
         }
     }
@@ -263,7 +192,6 @@
             Future<Map<String, List<IssueItem>>> future = entry.getValue();
 
             try {
-<<<<<<< HEAD
                 Map<String, List<IssueItem>> groupedIssues = future.get(evaluationTimeoutSeconds, TimeUnit.SECONDS);
 
                 // Log summary for the file
@@ -284,24 +212,7 @@
                 }
                 if (groupedIssues.containsKey("improvements")) {
                     for (IssueItem issue : groupedIssues.get("improvements")) {
-=======
-                List<IssueItem> issues = future.get(evaluationTimeoutSeconds, TimeUnit.SECONDS);
-
-                // Log to process.log per file
-                Map<String, Object> fileLog = new LinkedHashMap<>();
-                fileLog.put("file", filePath);
-                fileLog.put("issueCount", issues.size());
-                fileLog.put("issues", issues); // ensure IssueItem has a readable toString or is serializable
-                ProgressLog.write("evaluation.file", fileLog);
-
-                // Bucket issues
-                for (IssueItem issue : issues) {
-                    if (issue.getSeverity() == IssueItem.IssueSeverity.ERROR) {
-                        addToMap(errors, issue.getFilePath(), issue);
-                    } else if (isPositiveSignal(issue.getDescription())) {
-                        addToMap(thingsDoneRight, issue.getFilePath(), issue);
-                    } else {
->>>>>>> 99fc96f1
+
                         addToMap(improvements, issue.getFilePath(), issue);
                     }
                 }
@@ -322,7 +233,6 @@
                         IssueItem.IssueSeverity.ERROR
                 );
                 addToMap(errors, filePath, errorItem);
-<<<<<<< HEAD
 
             }
         }
@@ -369,50 +279,7 @@
             String response = groqClient.getCompletion(systemPrompt, userPrompt, 1024, 0.3);
 
             // Step 5: Parse the response
-=======
-                ProgressLog.write("evaluation.file.error", Map.of(
-                        "file", filePath,
-                        "error", String.valueOf(e))
-                );
-            }
-        }
-    }
-
-    private boolean isPositiveSignal(String description) {
-        if (description == null) return false;
-        String d = description.toLowerCase(Locale.ROOT);
-        return d.contains("good") || d.contains("right") || d.contains("well") || d.contains("best practice");
-    }
-
-    private List<String> generateOverallAssessment(EvaluationContext context) {
-        try {
-            StringBuilder userPrompt = new StringBuilder();
-            userPrompt.append("Based on the following information, provide an overall assessment ")
-                    .append("of the codebase with key strengths and areas for improvement.\n\n");
-
-            userPrompt.append("Files (first 30 shown):\n");
-            int max = Math.min(30, context.getAllFilePaths().size());
-            for (int i = 0; i < max; i++) {
-                userPrompt.append("- ").append(context.getAllFilePaths().get(i)).append('\n');
-            }
-
-            // Define your system prompt
-            String systemPrompt = """
-            You are a code quality expert. Provide a concise and structured response:
-            - Start with **Strengths:** listing key positive points.
-            - Follow with **Areas for Improvement:** listing key issues.
-            - Use numbered lists for readability.
-            - Avoid additional commentary outside these sections.
-            """;
-
-            long estTokens = estimateTokens(systemPrompt.length() + userPrompt.length());
-            acquireTokens(estTokens);
-
-            // Call groqClient with both prompts
-            String response = groqClient.getCompletion(systemPrompt, userPrompt.toString(), 1024, 0.2);
-
-            String[] lines = response.split("\n");
->>>>>>> 99fc96f1
+
             List<String> comments = new ArrayList<>();
             String[] lines = response.split("\n");
             boolean inCommentBlock = false;
@@ -442,23 +309,12 @@
 
         } catch (Exception e) {
             log.error("Failed to generate overall assessment", e);
-<<<<<<< HEAD
             return List.of("Failed to generate overall assessment: " + e.getMessage());
         }
     }
 
 
 
-=======
-            List<String> fallback = new ArrayList<>();
-            fallback.add("Failed to generate overall assessment: " + e.getMessage());
-            ProgressLog.write("evaluation.overall.error", Map.of("error", String.valueOf(e)));
-            return fallback;
-        }
-    }
-
-
->>>>>>> 99fc96f1
     private void addToMap(Map<String, List<IssueItem>> map, String filePath, IssueItem issue) {
         String key = (filePath == null || filePath.isBlank()) ? "<unknown>" : filePath;
         map.computeIfAbsent(key, k -> new ArrayList<>()).add(issue);
